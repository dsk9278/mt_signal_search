--- conflicted
+++ resolved
@@ -35,13 +35,9 @@
 
     def _create_logic_widget(self, slot_no: int, logic_name: str) -> QWidget:
         w = QWidget()
-<<<<<<< HEAD
-        w.setStyleSheet("QWidget { background-color: #f5f5f5; border-radius: 8px; margin: 5px; }")
-=======
         w.setStyleSheet(
             "QWidget { background-color: #f5f5f5; border-radius: 8px; margin: 5px; }"
         )
->>>>>>> 11622aa1
         w.setMinimumHeight(400)
         lay = QVBoxLayout()
 
@@ -51,11 +47,7 @@
         f.setBold(True)
         title.setFont(f)
         star_btn = QPushButton("⭐")
-<<<<<<< HEAD
-        star_btn.setFixedSize(50,50)
-=======
         star_btn.setFixedSize(50, 50)
->>>>>>> 11622aa1
         self._update_star(star_btn, logic_name)
         star_btn.clicked.connect(lambda: self._toggle_fav(logic_name, star_btn))
         head.addWidget(title)
@@ -63,12 +55,6 @@
         head.addWidget(star_btn)
         lay.addLayout(head)
 
-<<<<<<< HEAD
-        placeholder = QFrame()
-        placeholder.setMinimumHeight(320)
-        placeholder.setStyleSheet('background-color: #d9d9d9; border-radius: 6px;')
-        lay.addWidget(placeholder)
-=======
         scroll = QScrollArea()
         scroll.setWidgetResizable(True)
         scroll.setFrameShape(QFrame.NoFrame)
@@ -89,7 +75,6 @@
 
         self._slot_layouts[slot_no] = container_layout
         self._refresh_slot(slot_no)
->>>>>>> 11622aa1
 
         w.setLayout(lay)
         return w
